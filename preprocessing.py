--- conflicted
+++ resolved
@@ -73,23 +73,23 @@
         - temperature_7_to_12h_ago: float, avg. forecasted temperature in the hours 7-12 hours ago
         - temperature_13_to_24h_ago: float, avg. forecasted temperature in the hours 13-24 hours ago
     """
-<<<<<<< HEAD
-    # %%
-=======
+    # %%
 
     # Merging holidays dataset into consumption dataset
     holiday_df = read_holiday_data()
-    holiday_norway_df = holiday_df[holiday_df["country"]=='Norway']
-    holiday_finland_df = holiday_df[holiday_df["country"]=='Finland']
-    df["holiday_norway"] = df["time"].dt.date.isin(holiday_norway_df["date"]) & df["location"].isin(["oslo", "bergen", "trondheim", "tromsø", "stavanger"])
-    df["holiday_finland"] = df["time"].dt.date.isin(holiday_finland_df["date"]) & df["location"].isin(["helsingfors"])
+    holiday_norway_df = holiday_df[holiday_df["country"] == "Norway"]
+    holiday_finland_df = holiday_df[holiday_df["country"] == "Finland"]
+    df["holiday_norway"] = df["time"].dt.date.isin(holiday_norway_df["date"]) & df[
+        "location"
+    ].isin(["oslo", "bergen", "trondheim", "tromsø", "stavanger"])
+    df["holiday_finland"] = df["time"].dt.date.isin(holiday_finland_df["date"]) & df[
+        "location"
+    ].isin(["helsingfors"])
     df["holiday"] = df["holiday_norway"] | df["holiday_finland"]
     df = df.drop(["holiday_norway", "holiday_finland"], axis=1)
 
-    df["days_to_holiday"] = ...
-
-
->>>>>>> 694d9420
+    # df["days_to_holiday"] = ...
+
     # Extract the hour, month, season, weekday, and weekend
     df["hour"] = df["time"].dt.strftime("%H")
     # df["month"] = df["time"].dt.strftime("%m")
@@ -175,10 +175,7 @@
     )
     df.drop(df[drop_mask].index, inplace=True)
 
-<<<<<<< HEAD
-    # %%
-    return df
-=======
+    # %%
     return df
 
 
@@ -197,7 +194,7 @@
     # Return the dataframe
     return df
 
+
 df = read_consumption_data()
 
-preprocess_consumption_data(df)
->>>>>>> 694d9420
+preprocess_consumption_data(df)